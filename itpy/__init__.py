--- conflicted
+++ resolved
@@ -97,15 +97,7 @@
     def distinct(self):
         return Itpy()
 
-<<<<<<< HEAD
-    @term_wraps(summary.size)
-    def size(self):
-        return Itpy.VALUE
-
-    @term_wraps(summary.reduce_)
-=======
     @term_wraps(summary.reduce)
->>>>>>> 176fc633
     def reduce(self, reducer):
         return Itpy.VALUE
 
