--- conflicted
+++ resolved
@@ -11,12 +11,10 @@
 """
 
 from collections import defaultdict
+from itpy.helpers import identity
+
 import itertools as it
 import types
-
-from lambdas import identity
-
-from lambdas import identity
 
 
 def distinct(iterable):
@@ -54,18 +52,6 @@
     return intercepting(iterable)
 
 
-def diff(iterable1, iterable2):
-    """
-    Makes an iterator of the multiset difference between
-    two iterables
-
-    :param iterable1:
-    :param iterable2:
-    :return:
-    """
-    pass
-
-
 def drop(iterable, n):
     """
     Make and iterator of the original iterator without the first n elements
@@ -74,10 +60,10 @@
     :param n:
     :return:
     """
-    i = 0
-    for element in iterable:
-        if i < n:
-            i += 1
+    counter = 0
+    for element in iterable:
+        if counter < n:
+            counter += 1
         else:
             yield element
 
@@ -125,17 +111,17 @@
             yield x
 
 
-# TODO
-def find(iterable, predicate):
+def find(iterable, predicate, n=1):
     """
     Produce the first element in the iterable that satisfies the predicate
 
     :param iterable:
     :param predicate:
     """
-    for element in iterable:
-        if predicate(element):
-            return element
+    counter = 0
+    for element in iterable:
+        if predicate(element) and counter < n:
+            yield element
 
 
 def flatmap(iterable, function_to_list):
@@ -163,14 +149,17 @@
             yield element
 
 
-def fold(iterable, func):
+def fold(iterable, func, base):
     """
     Folds the elements of this iterable using an associative binary operator
 
     :param iterable:
     :param func:
     """
-    pass
+    acc = base
+    for element in iterable:
+        acc = func(acc, element)
+    return acc
 
 
 def forall(iterable, predicate):
@@ -187,11 +176,7 @@
     return True
 
 
-<<<<<<< HEAD
 def groupby(iterable, key=identity, value=identity):
-=======
-def groupby(iterable, key=identity):
->>>>>>> 6f79cd3c
     """
     Make a dict that returns consecutive keys and groups from the iterable
     The key is computed each element by keyfunc.
@@ -199,7 +184,6 @@
     :param iterable:
     :param key:
     """
-
     group_by_collection = defaultdict(list)
     for element in iterable:
         k = key(element)
@@ -229,7 +213,7 @@
             yield batched
 
 
-def hasDefiniteSize(iterable):
+def has_definite_size(iterable):
     """
     Tests whether an iterable is know to have a finite size
 
@@ -250,44 +234,47 @@
         yield function(x)
 
 
-# TODO
 def max(iterable):
     """
+    :param iterable:
+    :return max element:
+    """
+    max = None
+    for element in iterable:
+        if max and element > max:
+            max = element
+    return max
+
+
+def maxBy(iterable, function):
+    """
+
+    :param iterable:
+    :param function:
+    """
+    return max(map(iterable, function))
+
+
+def min(iterable):
+    """
 
     :param iterable:
     :return:
     """
-    pass
-
-
-# TODO
-def maxBy(iterable, function):
+    min = None
+    for element in iterable:
+        if min and element < min:
+            min = element
+    return min
+
+
+def minBy(iterable, function):
     """
 
     :param iterable:
     :param function:
     """
-    pass
-
-
-# TODO
-def min(iterable):
-    """
-
-    :param iterable:
-    :return:
-    """
-    pass
-
-
-# TODO
-def minBy(iterable, function):
-    """
-
-    :param iterable:
-    :param function:
-    """
-    pass
+    return min(map(iterable, function))
 
 
 def partition(iterable, predicate):
@@ -431,12 +418,8 @@
 
 def toArray(iterable):
     import array
-<<<<<<< HEAD
+
     return array.array(iterable)
-=======
-
-    return array(iterable)
->>>>>>> 6f79cd3c
 
 
 def toList(iterable):
